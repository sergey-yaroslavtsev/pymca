--- conflicted
+++ resolved
@@ -47,13 +47,8 @@
 from . import ConcentrationsWidget
 from . import EnergyTable
 from PyMca5.PyMcaCore import PyMcaDirs
-<<<<<<< HEAD
-from PyMca5.PyMcaGui import PyMcaFileDialogs
-from PyMca5.PyMcaGui.io import ConfigurationFileDialog
-=======
 from PyMca5.PyMcaGui.io import PyMcaFileDialogs
 from PyMca5.PyMcaGui.io import ConfigurationFileDialogs
->>>>>>> b736043f
 XRFMC_FLAG = False
 _logger = logging.getLogger(__name__)
 try:
@@ -1338,12 +1333,7 @@
     def load(self):
         if self.initDir is None:
             self.initDir = PyMcaDirs.inputDir
-<<<<<<< HEAD
-        fileList = ConfigurationFileDialog.getFitConfigurationFilePath(self,
-=======
-        filename = ConfigurationFileDialogs.getFitConfigurationFilePath(self,
-                            filetypelist=None,
->>>>>>> b736043f
+        fileList = ConfigurationFileDialogs.getFitConfigurationFilePath(self,
                             mode="OPEN",
                             currentdir=self.initDir,
                             single=True)
@@ -1357,14 +1347,14 @@
         #diag= SectionFileDialog(self, "Save Parameters", FitParamSections, FitParamHeaders, qt.QFileDialog.AnyFile)
         if self.initDir is None:
             self.initDir = PyMcaDirs.outputDir
-        filename = PyMcaFileDialogs.getFileList(self,
+        fileList = PyMcaFileDialogs.getFileList(self,
                             filetypelist=["Fit configuration files (*.cfg)"],
                             mode="SAVE",
                             message="Enter output fit configuration file",
                             currentdir=self.initDir,
                             single=True)
-        if len(filename):
-            filename = qt.safe_str(filename[0])
+        if fileList:
+            filename = qt.safe_str(fileList[0])
             if len(filename):
                 if not filename.endswith(".cfg"):
                     filename += ".cfg"
