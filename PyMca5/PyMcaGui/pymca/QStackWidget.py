--- conflicted
+++ resolved
@@ -185,7 +185,7 @@
                                              self.saveStackAsFloat32TiffImages)
         self._stackSaveMenu.addAction(QString("Standard Graphics"),
                             self.stackWidget.graphWidget._saveIconSignal)
-        self.stackWidget.graphWidget.saveToolButton.clicked.connect(
+        self.stackWidget.graphWidget.saveToolButton.clicked.connect( \
                      self._stackSaveToolButtonSignal)
 
         self.stackGraphWidget = self.stackWidget.graphWidget
@@ -230,7 +230,7 @@
         infotext += 'fit the normalized spectra because the data in the batch will\n'
         infotext += 'have a different weight because they are not normalized.'
         self.normalizeIcon = qt.QIcon(qt.QPixmap(IconDict["normalize16"]))
-        self.normalizeButton = self.stackGraphWidget._addToolButton(
+        self.normalizeButton = self.stackGraphWidget._addToolButton( \
                                         self.normalizeIcon,
                                         self.normalizeIconChecked,
                                         infotext,
@@ -241,7 +241,7 @@
 
         if self.master:
             self.loadIcon = qt.QIcon(qt.QPixmap(IconDict["fileopen"]))
-            self.loadStackButton = self.stackGraphWidget._addToolButton(
+            self.loadStackButton = self.stackGraphWidget._addToolButton( \
                                         self.loadIcon,
                                         self.loadSlaveStack,
                                         'Load another stack of same shape',
@@ -305,14 +305,14 @@
         xScale = self._stack.info.get("xScale", None)
         yScale = self._stack.info.get("yScale", None)
         if self.roiBackgroundButton.isChecked():
-            self.roiWidget.graphWidget.graph.setGraphTitle(
+            self.roiWidget.graphWidget.graph.setGraphTitle( \
                                 self._ROIImageNames[0] + " Net")
-            self.roiWidget.setImageData(self._ROIImageList[0] -
+            self.roiWidget.setImageData(self._ROIImageList[0] - \
                                         self._ROIImageList[-1],
                                         xScale=xScale,
                                         yScale=yScale)
         else:
-            self.roiWidget.graphWidget.graph.setGraphTitle(
+            self.roiWidget.graphWidget.graph.setGraphTitle( \
                                 self._ROIImageNames[0])
             self.roiWidget.setImageData(self._ROIImageList[0],
                                         xScale=xScale,
@@ -860,8 +860,8 @@
                 self.mainLayout.addWidget(self.rgbWidget)
         elif n == 2:
             self.tab = qt.QTabWidget(self)
-            self.mcaWidget = McaWindow.McaWindow()
-            #self.mcaWidget.setMinimumWidth(0.5 *
+            self.mcaWidget = McaWindow.McaWindow() #vertical=False
+            #self.mcaWidget.graph.setMinimumWidth(0.5 * \
             #                            qt.QWidget.sizeHint(self).width())
             self.tab.setMaximumHeight(1.3 * qt.QWidget.sizeHint(self).height())
             self.mcaWidget.setWindowTitle("PyMCA - Mca Window")
@@ -915,11 +915,11 @@
         # self.stackGraphWidget.setInfoText("    X = ???? Y = ???? Z = ????")
         # self.stackGraphWidget.showInfo()
 
-        self.stackGraphWidget.graph.sigPlotSignal.connect(
+        self.stackGraphWidget.graph.sigPlotSignal.connect( \
                                     self._stackGraphSignal)
 
         self.mcaWidget.sigROISignal.connect(self._mcaWidgetSignal)
-        self.roiWidget.graphWidget.graph.sigPlotSignal.connect(
+        self.roiWidget.graphWidget.graph.sigPlotSignal.connect( \
                                     self._stackGraphSignal)
 
     def showOriginalImage(self):
@@ -972,7 +972,7 @@
         xScale = self._stack.info.get("xScale", None)
         yScale = self._stack.info.get("yScale", None)
         if self.roiBackgroundButton.isChecked():
-            self.roiWidget.graphWidget.graph.setGraphTitle(image_names[0] +
+            self.roiWidget.graphWidget.graph.setGraphTitle(image_names[0] + \
                                                            " Net")
             self.roiWidget.setImageData(imageList[0]-imageList[-1],
                                         xScale=xScale,
@@ -1044,12 +1044,12 @@
 
         if self.normalizeButton.isChecked():
             if self._selectionMask is None:
-                npixels = self._stackImageData.shape[0] *\
+                npixels = self._stackImageData.shape[0] * \
                           self._stackImageData.shape[1]
             else:
                 npixels = self._selectionMask.sum()
                 if npixels == 0:
-                    npixels = self._stackImageData.shape[0] *\
+                    npixels = self._stackImageData.shape[0] * \
                               self._stackImageData.shape[1]
             legend += "/%d" % npixels
         return self.sendMcaSelection(dataObject,
@@ -1200,7 +1200,7 @@
             x = min(int(x), limits[0]-1)
             y = min(int(y), limits[1]-1)
             z = self._stackImageData[x, y]
-            self.stackGraphWidget.setInfoText(
+            self.stackGraphWidget.setInfoText( \
                     "    X = %d Y = %d Z = %.4g" % (y, x, z))
 
     def _mcaWidgetSignal(self, ddict):
@@ -1259,15 +1259,6 @@
 
 if __name__ == "__main__":
     sys.excepthook = qt.exceptionHandler
-<<<<<<< HEAD
-=======
-    import getopt
-    options = ''
-    longoptions = ["fileindex=", "old",
-                   "filepattern=", "begin=", "end=", "increment=",
-                   "nativefiledialogs=", "imagestack=", "image=",
-                   "backend="]
->>>>>>> c1eee570
     try:
         opts, args = getopt.getopt(
                      sys.argv[1:],
