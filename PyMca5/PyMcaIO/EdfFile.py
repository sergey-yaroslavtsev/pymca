#/*##########################################################################
#
# The PyMca X-Ray Fluorescence Toolkit
#
# Copyright (c) 2004-2018 European Synchrotron Radiation Facility
#
# This file is part of the PyMca X-ray Fluorescence Toolkit developed at
# the ESRF by the Software group.
#
# Permission is hereby granted, free of charge, to any person obtaining a copy
# of this software and associated documentation files (the "Software"), to deal
# in the Software without restriction, including without limitation the rights
# to use, copy, modify, merge, publish, distribute, sublicense, and/or sell
# copies of the Software, and to permit persons to whom the Software is
# furnished to do so, subject to the following conditions:
#
# The above copyright notice and this permission notice shall be included in
# all copies or substantial portions of the Software.
#
# THE SOFTWARE IS PROVIDED "AS IS", WITHOUT WARRANTY OF ANY KIND, EXPRESS OR
# IMPLIED, INCLUDING BUT NOT LIMITED TO THE WARRANTIES OF MERCHANTABILITY,
# FITNESS FOR A PARTICULAR PURPOSE AND NONINFRINGEMENT. IN NO EVENT SHALL THE
# AUTHORS OR COPYRIGHT HOLDERS BE LIABLE FOR ANY CLAIM, DAMAGES OR OTHER
# LIABILITY, WHETHER IN AN ACTION OF CONTRACT, TORT OR OTHERWISE, ARISING FROM,
# OUT OF OR IN CONNECTION WITH THE SOFTWARE OR THE USE OR OTHER DEALINGS IN
# THE SOFTWARE.
#
#############################################################################*/
__author__ = "Alexandre Gobbo, V.A. Sole - ESRF Data Analysis"
__contact__ = "sole@esrf.fr"
__license__ = "MIT"
__copyright__ = "European Synchrotron Radiation Facility, Grenoble, France"
"""
    EdfFile.py
    Generic class for Edf files manipulation.

    Interface:
    ===========================
    class EdfFile:
        __init__(self,FileName)
        GetNumImages(self)
        def GetData(self,Index, DataType="",Pos=None,Size=None):
        GetPixel(self,Index,Position)
        GetHeader(self,Index)
        GetStaticHeader(self,Index)
        WriteImage (self,Header,Data,Append=1,DataType="",WriteAsUnsigened=0,ByteOrder="")


    Edf format assumptions:
    ===========================
    The following details were assumed for this implementation:
    - Each Edf file contains a certain number of data blocks.
    - Each data block represents data stored in an one, two or three-dimensional array.
    - Each data block contains a header section, written in ASCII, and a data section of
      binary information.
    - The size of the header section in bytes is a multiple of 1024. The header is
      padded with spaces (0x20). If the header is not padded to a multiple of 1024,
      the file is recognized, but the output is always made in this format.
    - The header section starts by '{' and finishes by '}'. It is composed by several
      pairs 'keyword = value;'. The keywords are case insensitive, but the values are case
      sensitive. Each pair is put in a new line (they are separeted by 0x0A). In the
      end of each line, a semicolon (;) separes the pair of a comment, not interpreted.
      Exemple:
        {
        ; Exemple Header
        HeaderID = EH:000001:000000:000000    ; automatically generated
        ByteOrder = LowByteFirst              ;
        DataType = FloatValue                 ; 4 bytes per pixel
        Size = 4000000                        ; size of data section
        Dim_1= 1000                           ; x coordinates
        Dim_2 = 1000                          ; y coordinates

        (padded with spaces to complete 1024 bytes)
        }
    - There are some fields in the header that are required for this implementation. If any of
      these is missing, or inconsistent, it will be generated an error:
        Size: Represents size of data block
        Dim_1: size of x coordinates (Dim_2 for 2-dimentional images, and also Dim_3 for 3d)
        DataType
        ByteOrder
    - For the written images, these fields are automatically genereted:
        Size,Dim_1 (Dim_2 and Dim_3, if necessary), Byte Order, DataType, HeaderID and Image
      These fields are called here "static header", and can be retrieved by the method
      GetStaticHeader. Other header components are taken by GetHeader. Both methods returns
      a dictionary in which the key is the keyword of the pair. When writting an image through
      WriteImage method, the Header parameter should not contain the static header information,
      which is automatically generated.
    - The indexing of images through these functions is based just on the 0-based position in
      the file, the header items HeaderID and Image are not considered for referencing the
      images.
    - The data section contais a number of bytes equal to the value of Size keyword. Data
      section is going to be translated into an 1D, 2D or 3D Numpy Array, and accessed
      through GetData method call.
"""
################################################################################
import sys
import numpy
import logging
import os.path #, tempfile, shutil
try:
    import gzip
    GZIP = True
except:
    GZIP = False
try:
    import bz2
    BZ2 = True
except:
    BZ2 = False
try:
    from PyMca5.PyMcaIO import MarCCD
    MARCCD_SUPPORT = True
except ImportError:
    #MarCCD
    MARCCD_SUPPORT = False
try:
    from PyMca5.PyMcaIO import TiffIO
    TIFF_SUPPORT = True
except ImportError:
    #MarCCD
    TIFF_SUPPORT = False
try:
    from PyMca5.PyMcaIO import PilatusCBF
    PILATUS_CBF_SUPPORT = True
except ImportError:
    PILATUS_CBF_SUPPORT = False
try:
    from PyMca5.FastEdf import extended_fread
    CAN_USE_FASTEDF = 1
except:
    CAN_USE_FASTEDF = 0

_logger = logging.getLogger(__name__)


################################################################################
# constants
HEADER_BLOCK_SIZE = 1024
STATIC_HEADER_ELEMENTS = ("HeaderID", "Image", "ByteOrder", "DataType",
                        "Dim_1", "Dim_2", "Dim_3",
                        "Offset_1", "Offset_2", "Offset_3",
                        "Size")
STATIC_HEADER_ELEMENTS_CAPS = ("HEADERID", "IMAGE", "BYTEORDER", "DATATYPE",
                             "DIM_1", "DIM_2", "DIM_3",
                             "OFFSET_1", "OFFSET_2", "OFFSET_3",
                             "SIZE")

LOWER_CASE = 0
UPPER_CASE = 1

KEYS = 1
VALUES = 2

###############################################################################
class Image(object):
    """
    """
    def __init__(self):
        """ Constructor
        """
        self.Header = {}
        self.StaticHeader = {}
        self.HeaderPosition = 0
        self.DataPosition = 0
        self.Size = 0
        self.NumDim = 1
        self.Dim1 = 0
        self.Dim2 = 0
        self.Dim3 = 0
        self.DataType = ""
        #for i in STATIC_HEADER_ELEMENTS: self.StaticHeader[i]=""

################################################################################

class  EdfFile(object):
    """
    """
    ############################################################################
    #Interface
    def __init__(self, FileName, access=None, fastedf=None):
        """ Constructor

        @param  FileName:   Name of the file (either existing or to be created)
        @type FileName: string
        @param access: access mode "r" for reading (the file should exist) or
                                   "w" for writing (if the file does not exist, it does not matter).
        @type access: string
        @type fastedf= True to use the fastedf module
        @param fastedf= boolean
        """
        self.Images = []
        self.NumImages = 0
        self.FileName = FileName
        self.File = 0
        if fastedf is None:
            fastedf = 0
        self.fastedf = fastedf
        self.ADSC = False
        self.MARCCD = False
        self.TIFF = False
        self.PILATUS_CBF = False
        self.SPE = False
        if sys.byteorder == "big":
            self.SysByteOrder = "HighByteFirst"
        else:
            self.SysByteOrder = "LowByteFirst"

        if hasattr(FileName, "seek") and\
           hasattr(FileName, "read"):
            # this looks like a file descriptor ...
            self.__ownedOpen = False
            self.File = FileName
            try:
                self.FileName = self.File.name
            except AttributeError:
                self.FileName = self.File.filename
        elif FileName.lower().endswith('.gz'):
            if GZIP:
                self.__ownedOpen = False
                self.File = gzip.GzipFile(FileName)
            else:
                raise IOError("No gzip module support in this system")
        elif FileName.lower().endswith('.bz2'):
            if BZ2:
                self.__ownedOpen = False
                self.File = bz2.BZ2File(FileName)
            else:
                raise IOError("No bz2 module support in this system")
        else:
            self.__ownedOpen = True

        if self.File in [0, None]:
            if access is not None:
                if access[0].upper() == "R":
                    if not os.path.isfile(self.FileName):
                        raise IOError("File %s not found" % FileName)
                if 'b' not in access:
                    access += 'b'
            try:
                if not os.path.isfile(self.FileName):
                    #write access
                    if access is None:
                        #allow writing and reading
                        access = "ab+"
                        self.File = open(self.FileName, access)
                        self.File.seek(0, 0)
                        return
                    if 'b' not in access:
                        access += 'b'
                    self.File = open(self.FileName, access)
                    return
                else:
                    if access is None:
                        if (os.access(self.FileName, os.W_OK)):
                            access = "r+b"
                        else:
                            access = "rb"
                    self.File = open(self.FileName, access)
                    self.File.seek(0, 0)
                    twoChars = self.File.read(2)
                    tiff = False
                    if sys.version < '3.0':
                        if twoChars in ["II", "MM"]:
                            tiff = True
                    elif twoChars in [eval('b"II"'), eval('b"MM"')]:
                            tiff = True
                    if tiff:
                        fileExtension = os.path.splitext(self.FileName)[-1]
                        if fileExtension.lower() in [".tif", ".tiff"] or\
                           sys.version > '2.9':
                            if not TIFF_SUPPORT:
                                raise IOError("TIFF support not implemented")
                            else:
                                self.TIFF = True
                        elif not MARCCD_SUPPORT:
                            if not TIFF_SUPPORT:
                                raise IOError("MarCCD support not implemented")
                            else:
                                self.TIFF = True
                        else:
                            self.MARCCD = True
                    if os.path.basename(FileName).upper().endswith('.CBF'):
                        if not PILATUS_CBF_SUPPORT:
                            raise IOError("CBF support not implemented")
                        if twoChars[0] != "{":
                            self.PILATUS_CBF = True
                    elif os.path.basename(FileName).upper().endswith('.SPE'):
                        if twoChars[0] != "$":
                            self.SPE = True
                    elif os.path.basename(FileName).upper().endswith('EDF.GZ') or\
                         os.path.basename(FileName).upper().endswith('CCD.GZ'):
                        self.GZIP = True
            except:
                try:
                    self.File.close()
                except:
                    pass
                raise IOError("EdfFile: Error opening file")

        self.File.seek(0, 0)
        if self.TIFF:
            self._wrapTIFF()
            self.File.close()
            return
        if self.MARCCD:
            self._wrapMarCCD()
            self.File.close()
            return
        if self.PILATUS_CBF:
            self._wrapPilatusCBF()
            self.File.close()
            return
        if self.SPE:
            self._wrapSPE()
            self.File.close()
            return

        Index = 0
        line = self.File.readline()
        selectedLines = [""]
        if sys.version > '2.6':
            selectedLines.append(eval('b""'))
        parsingHeader = False
        while line not in selectedLines:
            #decode to make sure I have character string
            #str to make sure python 2.x sees it as string and not unicode
            if sys.version < '3.0':
                if type(line) != type(str("")):
                    line = "%s" % line
            else:
                try:
                    line = str(line.decode())
                except UnicodeDecodeError:
                    try:
                        line = str(line.decode('utf-8'))
                    except UnicodeDecodeError:
                        try:
                            line = str(line.decode('latin-1'))
                        except UnicodeDecodeError:
                            line = "%s" % line
            if (line.count("{\n") >= 1) or (line.count("{\r\n") >= 1):
                parsingHeader = True
                Index = self.NumImages
                self.NumImages = self.NumImages + 1
                self.Images.append(Image())
#            Position = self.File.tell()

            if line.count("=") >= 1:
                listItems = line.split("=", 1)
                typeItem = listItems[0].strip()
                listItems = listItems[1].split(";", 1)
                valueItem = listItems[0].strip()
                if (typeItem == "HEADER_BYTES") and (Index == 0):
                    self.ADSC = True
                    break

                #if typeItem in self.Images[Index].StaticHeader.keys():
                if typeItem.upper() in STATIC_HEADER_ELEMENTS_CAPS:
                    self.Images[Index].StaticHeader[typeItem] = valueItem
                else:
                    self.Images[Index].Header[typeItem] = valueItem
            if ((line.count("}\n") >= 1) or (line.count("}\r") >= 1)) and (parsingHeader):
                parsingHeader = False
                #for i in STATIC_HEADER_ELEMENTS_CAPS:
                #    if self.Images[Index].StaticHeader[i]=="":
                #        raise "Bad File Format"
                self.Images[Index].DataPosition = self.File.tell()
                #self.File.seek(int(self.Images[Index].StaticHeader["Size"]), 1)
                StaticPar = SetDictCase(self.Images[Index].StaticHeader, UPPER_CASE, KEYS)
                if "SIZE" in StaticPar.keys():
                    self.Images[Index].Size = int(StaticPar["SIZE"])
                    if self.Images[Index].Size <= 0:
                        self.NumImages = Index
                        line = self.File.readline()
                        continue
                else:
                    raise TypeError("EdfFile: Image doesn't have size information")
                if "DIM_1" in StaticPar.keys():
                    self.Images[Index].Dim1 = int(StaticPar["DIM_1"])
                    self.Images[Index].Offset1 = int(\
                                            StaticPar.get("Offset_1", "0"))
                else:
                    raise TypeError("EdfFile: Image doesn't have dimension information")
                if "DIM_2" in StaticPar.keys():
                    self.Images[Index].NumDim = 2
                    self.Images[Index].Dim2 = int(StaticPar["DIM_2"])
                    self.Images[Index].Offset2 = int(\
                                            StaticPar.get("Offset_2", "0"))
                if "DIM_3" in StaticPar.keys():
                    self.Images[Index].NumDim = 3
                    self.Images[Index].Dim3 = int(StaticPar["DIM_3"])
                    self.Images[Index].Offset3 = int(\
                                            StaticPar.get("Offset_3", "0"))
                if "DATATYPE" in StaticPar.keys():
                    self.Images[Index].DataType = StaticPar["DATATYPE"]
                else:
                    raise TypeError("EdfFile: Image doesn't have datatype information")
                if "BYTEORDER" in StaticPar.keys():
                    self.Images[Index].ByteOrder = StaticPar["BYTEORDER"]
                else:
                    raise TypeError("EdfFile: Image doesn't have byteorder information")



                self.File.seek(self.Images[Index].Size, 1)

            line = self.File.readline()

        if self.ADSC:
            self.File.seek(0, 0)
            self.NumImages = 1
            #this is a bad implementation of fabio adscimage
            #please take a look at the fabio module of fable at sourceforge
            infile = self.File
            header_keys = []
            header = {}
            try:
                """ read an adsc header """
                line = infile.readline()
                bytesread = len(line)
                while '}' not in line:
                    if '=' in line:
                        (key, val) = line.split('=')
                        header_keys.append(key.strip())
                        header[key.strip()] = val.strip(' ;\n')
                    line = infile.readline()
                    bytesread = bytesread + len(line)
            except:
                raise Exception("Error processing adsc header")
            # banned by bzip/gzip???
            try:
                infile.seek(int(header['HEADER_BYTES']), 0)
            except TypeError:
                # Gzipped does not allow a seek and read header is not
                # promising to stop in the right place
                infile.close()
                infile = self._open(fname, "rb")
                infile.read(int(header['HEADER_BYTES']))
            binary = infile.read()
            infile.close()

            #now read the data into the array
            self.Images[Index].Dim1 = int(header['SIZE1'])
            self.Images[Index].Dim2 = int(header['SIZE2'])
            self.Images[Index].NumDim = 2
            self.Images[Index].DataType = 'UnsignedShort'
            try:
                self.__data = numpy.reshape(
                    numpy.array(numpy.frombuffer(binary, numpy.uint16)),
                    (self.Images[Index].Dim2, self.Images[Index].Dim1))
            except ValueError:
                raise IOError('Size spec in ADSC-header does not match ' + \
                    'size of image data field')
            if 'little' in header['BYTE_ORDER']:
                self.Images[Index].ByteOrder = 'LowByteFirst'
            else:
                self.Images[Index].ByteOrder = 'HighByteFirst'
            if self.SysByteOrder.upper() != self.Images[Index].ByteOrder.upper():
                self.__data = self.__data.byteswap()
                self.Images[Index].ByteOrder = self.SysByteOrder

            self.Images[Index].StaticHeader['Dim_1'] = self.Images[Index].Dim1
            self.Images[Index].StaticHeader['Dim_2'] = self.Images[Index].Dim2
            self.Images[Index].StaticHeader['Offset_1'] = 0
            self.Images[Index].StaticHeader['Offset_2'] = 0
            self.Images[Index].StaticHeader['DataType'] = self.Images[Index].DataType

        self.__makeSureFileIsClosed()

    def _wrapTIFF(self):
        self._wrappedInstance = TiffIO.TiffIO(self.File, cache_length = 0, mono_output=True)
        self.NumImages = self._wrappedInstance.getNumberOfImages()
        if self.NumImages < 1:
            return

        # wrapped image objects have to provide getInfo and getData
        # info = self._wrappedInstance.getInfo( index)
        # data = self._wrappedInstance.getData( index)
        # for the time being I am going to assume all the images
        # in the file have the same data type type
        data = None

        for Index in range(self.NumImages):
            info = self._wrappedInstance.getInfo(Index)
            self.Images.append(Image())
            self.Images[Index].Dim1 = info['nRows']
            self.Images[Index].Dim2 = info['nColumns']
            self.Images[Index].NumDim = 2
            if data is None:
                data = self._wrappedInstance.getData(0)
            self.Images[Index].DataType = self.__GetDefaultEdfType__(data.dtype)
            self.Images[Index].StaticHeader['Dim_1'] = self.Images[Index].Dim1
            self.Images[Index].StaticHeader['Dim_2'] = self.Images[Index].Dim2
            self.Images[Index].StaticHeader['Offset_1'] = 0
            self.Images[Index].StaticHeader['Offset_2'] = 0
            self.Images[Index].StaticHeader['DataType'] = self.Images[Index].DataType
            self.Images[Index].Header.update(info)

    def _wrapMarCCD(self):
        mccd = MarCCD.MarCCD(self.File)
        self.NumImages = 1
        self.__data = mccd.getData()
        self.__info = mccd.getInfo()
        self.Images.append(Image())
        Index = 0
        self.Images[Index].Dim1 = self.__data.shape[0]
        self.Images[Index].Dim2 = self.__data.shape[1]
        self.Images[Index].NumDim = 2
        if self.__data.dtype == numpy.uint8:
            self.Images[Index].DataType = 'UnsignedByte'
        elif self.__data.dtype == numpy.uint16:
            self.Images[Index].DataType = 'UnsignedShort'
        else:
            self.Images[Index].DataType = 'UnsignedInteger'
        self.Images[Index].StaticHeader['Dim_1'] = self.Images[Index].Dim1
        self.Images[Index].StaticHeader['Dim_2'] = self.Images[Index].Dim2
        self.Images[Index].StaticHeader['Offset_1'] = 0
        self.Images[Index].StaticHeader['Offset_2'] = 0
        self.Images[Index].StaticHeader['DataType'] = self.Images[Index].DataType
        self.Images[Index].Header.update(self.__info)

    def _wrapPilatusCBF(self):
        mccd = PilatusCBF.PilatusCBF(self.File)
        self.NumImages = 1
        self.__data = mccd.getData()
        self.__info = mccd.getInfo()
        self.Images.append(Image())
        Index = 0
        self.Images[Index].Dim1 = self.__data.shape[0]
        self.Images[Index].Dim2 = self.__data.shape[1]
        self.Images[Index].NumDim = 2
        if self.__data.dtype == numpy.uint8:
            self.Images[Index].DataType = 'UnsignedByte'
        elif self.__data.dtype == numpy.uint16:
            self.Images[Index].DataType = 'UnsignedShort'
        else:
            self.Images[Index].DataType = 'UnsignedInteger'
        self.Images[Index].StaticHeader['Dim_1'] = self.Images[Index].Dim1
        self.Images[Index].StaticHeader['Dim_2'] = self.Images[Index].Dim2
        self.Images[Index].StaticHeader['Offset_1'] = 0
        self.Images[Index].StaticHeader['Offset_2'] = 0
        self.Images[Index].StaticHeader['DataType'] = self.Images[Index].DataType
        self.Images[Index].Header.update(self.__info)

    def _wrapSPE(self):
        if 0 and sys.version < '3.0':
            self.File.seek(42)
            xdim = numpy.int64(numpy.fromfile(self.File, numpy.int16, 1)[0])
            self.File.seek(656)
            ydim = numpy.int64(numpy.fromfile(self.File, numpy.int16, 1))
            self.File.seek(4100)
            self.__data = numpy.fromfile(self.File, numpy.uint16, int(xdim * ydim))
        else:
            import struct
            self.File.seek(0)
            a = self.File.read()
            xdim = numpy.int64(struct.unpack('<h', a[42:44])[0])
            ydim = numpy.int64(struct.unpack('<h', a[656:658])[0])
            fmt = '<%dH' % int(xdim * ydim)
            self.__data = numpy.array(struct.unpack(fmt, a[4100:int(4100+ int(2 * xdim * ydim))])).astype(numpy.uint16)
        self.__data.shape = ydim, xdim
        Index = 0
        self.Images.append(Image())
        self.NumImages = 1
        self.Images[Index].Dim1 = ydim
        self.Images[Index].Dim2 = xdim
        self.Images[Index].NumDim = 2
        self.Images[Index].DataType = 'UnsignedShort'
        self.Images[Index].ByteOrder = 'LowByteFirst'
        if self.SysByteOrder.upper() != self.Images[Index].ByteOrder.upper():
            self.__data = self.__data.byteswap()
        self.Images[Index].StaticHeader['Dim_1'] = self.Images[Index].Dim1
        self.Images[Index].StaticHeader['Dim_2'] = self.Images[Index].Dim2
        self.Images[Index].StaticHeader['Offset_1'] = 0
        self.Images[Index].StaticHeader['Offset_2'] = 0
        self.Images[Index].StaticHeader['DataType'] = self.Images[Index].DataType

    def GetNumImages(self):
        """ Returns number of images of the object (and associated file)
        """
        return self.NumImages

    def GetData(self, *var, **kw):
        try:
            self.__makeSureFileIsOpen()
            return self._GetData(*var, **kw)
        finally:
            self.__makeSureFileIsClosed()

    def _GetData(self, Index, DataType="", Pos=None, Size=None):
        """ Returns numpy array with image data
            Index:          The zero-based index of the image in the file
            DataType:       The edf type of the array to be returnd
                            If ommited, it is used the default one for the type
                            indicated in the image header
                            Attention to the absence of UnsignedShort,
                            UnsignedInteger and UnsignedLong types in
                            Numpy Python
                            Default relation between Edf types and NumPy's typecodes:
                                SignedByte          int8   b
                                UnsignedByte        uint8  B
                                SignedShort         int16  h
                                UnsignedShort       uint16 H
                                SignedInteger       int32  i
                                UnsignedInteger     uint32 I
                                SignedLong          int32  i
                                UnsignedLong        uint32 I
                                Signed64            int64  (l in 64bit, q in 32 bit)
                                Unsigned64          uint64 (L in 64bit, Q in 32 bit)
                                FloatValue          float32 f
                                DoubleValue         float64 d
            Pos:            Tuple (x) or (x,y) or (x,y,z) that indicates the begining
                            of data to be read. If ommited, set to the origin (0),
                            (0,0) or (0,0,0)
            Size:           Tuple, size of the data to be returned as x) or (x,y) or
                            (x,y,z) if ommited, is the distance from Pos to the end.

            If Pos and Size not mentioned, returns the whole data.
        """
        fastedf = self.fastedf
        if Index < 0 or Index >= self.NumImages:
            raise ValueError("EdfFile: Index out of limit")
        if fastedf is None:fastedf = 0
        if Pos is None and Size is None:
            if self.ADSC or self.MARCCD or self.PILATUS_CBF or self.SPE:
                return self.__data
            elif self.TIFF:
                data = self._wrappedInstance.getData(Index)
                return data
            else:
                self.File.seek(self.Images[Index].DataPosition, 0)
                datatype = self.__GetDefaultNumpyType__(self.Images[Index].DataType, index=Index)
                try:
                    datasize = self.__GetSizeNumpyType__(datatype)
                except TypeError:
                    _logger.debug("What is the meaning of this error?")
                    datasize = 8
                if self.Images[Index].NumDim == 3:
                    sizeToRead = self.Images[Index].Dim1 * \
                                 self.Images[Index].Dim2 * \
                                 self.Images[Index].Dim3 * datasize
                    Data = numpy.array(numpy.frombuffer(self.File.read(sizeToRead),
                                                        datatype))
                    Data = numpy.reshape(Data, (self.Images[Index].Dim3, self.Images[Index].Dim2, self.Images[Index].Dim1))
                elif self.Images[Index].NumDim == 2:
                    sizeToRead = self.Images[Index].Dim1 * \
                                 self.Images[Index].Dim2 * datasize
                    Data = numpy.array(numpy.frombuffer(self.File.read(sizeToRead),
                                                        datatype))
                    #print "datatype = ",datatype
                    #print "Data.type = ", Data.dtype.char
                    #print "self.Images[Index].DataType ", self.Images[Index].DataType
                    #print "Data.shape",Data.shape
                    #print "datasize = ",datasize
                    #print "sizeToRead ",sizeToRead
                    #print "lenData = ", len(Data)
                    Data = numpy.reshape(Data, (self.Images[Index].Dim2, self.Images[Index].Dim1))
                elif self.Images[Index].NumDim == 1:
                    sizeToRead = self.Images[Index].Dim1 * datasize
                    Data = numpy.array(numpy.frombuffer(self.File.read(sizeToRead),
                                                        datatype))
        elif self.ADSC or self.MARCCD or self.PILATUS_CBF or self.SPE:
            return self.__data[Pos[1]:(Pos[1] + Size[1]),
                               Pos[0]:(Pos[0] + Size[0])]
        elif self.TIFF:
            data = self._wrappedInstance.getData(Index)
            return data[Pos[1]:(Pos[1] + Size[1]),
                               Pos[0]:(Pos[0] + Size[0])]
        elif fastedf and CAN_USE_FASTEDF:
            type_ = self.__GetDefaultNumpyType__(self.Images[Index].DataType, index=Index)
            size_pixel = self.__GetSizeNumpyType__(type_)
            Data = numpy.array([], type_)
            if self.Images[Index].NumDim == 1:
                if Pos == None: Pos = (0,)
                if Size == None: Size = (0,)
                sizex = self.Images[Index].Dim1
                Size = list(Size)
                if Size[0] == 0:Size[0] = sizex - Pos[0]
                self.File.seek((Pos[0] * size_pixel) + self.Images[Index].DataPosition, 0)
                Data = numpy.array(numpy.frombuffer(self.File.read(Size[0] * size_pixel), type_))
            elif self.Images[Index].NumDim == 2:
                if Pos == None: Pos = (0, 0)
                if Size == None: Size = (0, 0)
                Size = list(Size)
                sizex, sizey = self.Images[Index].Dim1, self.Images[Index].Dim2
                if Size[0] == 0:Size[0] = sizex - Pos[0]
                if Size[1] == 0:Size[1] = sizey - Pos[1]
                Data = numpy.zeros([Size[1], Size[0]], type_)
                self.File.seek((((Pos[1] * sizex) + Pos[0]) * size_pixel) + self.Images[Index].DataPosition, 0)
                extended_fread(Data, Size[0] * size_pixel , numpy.array([Size[1]]),
                               numpy.array([sizex * size_pixel]) , self.File)

            elif self.Images[Index].NumDim == 3:
                if Pos == None: Pos = (0, 0, 0)
                if Size == None: Size = (0, 0, 0)
                Size = list(Size)
                sizex, sizey, sizez = self.Images[Index].Dim1, self.Images[Index].Dim2, self.Images[Index].Dim3
                if Size[0] == 0:Size[0] = sizex - Pos[0]
                if Size[1] == 0:Size[1] = sizey - Pos[1]
                if Size[2] == 0:Size[2] = sizez - Pos[2]
                Data = numpy.zeros([Size[2], Size[1], Size[0]], type_)
                self.File.seek(((((Pos[2] * sizey + Pos[1]) * sizex) + Pos[0]) * size_pixel) + self.Images[Index].DataPosition, 0)
                extended_fread(Data, Size[0] * size_pixel , numpy.array([Size[2], Size[1]]),
                        numpy.array([ sizey * sizex * size_pixel , sizex * size_pixel]) , self.File)

        else:
            if fastedf:
<<<<<<< HEAD
                print("I could not use fast routines")
            type_ = self.__GetDefaultNumpyType__(self.Images[Index].DataType, index=Index)
            size_pixel = self.__GetSizeNumpyType__(type_)
            Data = numpy.array([], type_)
=======
                _logger.info("I could not use fast routines")
            type = self.__GetDefaultNumpyType__(self.Images[Index].DataType, index=Index)
            size_pixel = self.__GetSizeNumpyType__(type)
            Data = numpy.array([], type)
>>>>>>> c1eee570
            if self.Images[Index].NumDim == 1:
                if Pos == None: Pos = (0,)
                if Size == None: Size = (0,)
                sizex = self.Images[Index].Dim1
                Size = list(Size)
                if Size[0] == 0:Size[0] = sizex - Pos[0]
                self.File.seek((Pos[0] * size_pixel) + self.Images[Index].DataPosition, 0)
                Data = numpy.array(numpy.frombuffer(self.File.read(Size[0] * size_pixel), type_))
            elif self.Images[Index].NumDim == 2:
                if Pos == None: Pos = (0, 0)
                if Size == None: Size = (0, 0)
                Size = list(Size)
                sizex, sizey = self.Images[Index].Dim1, self.Images[Index].Dim2
                if Size[0] == 0:Size[0] = sizex - Pos[0]
                if Size[1] == 0:Size[1] = sizey - Pos[1]
                #print len(range(Pos[1],Pos[1]+Size[1])), "LECTURES OF ", Size[0], "POINTS"
                #print "sizex = ", sizex, "sizey = ", sizey
                Data = numpy.zeros((Size[1], Size[0]), type_)
                dataindex = 0
                for y in range(Pos[1], Pos[1] + Size[1]):
                    self.File.seek((((y * sizex) + Pos[0]) * size_pixel) + self.Images[Index].DataPosition, 0)
                    line = numpy.array(numpy.frombuffer(self.File.read(Size[0] * size_pixel), type_))
                    Data[dataindex, :] = line[:]
                    #Data=numpy.concatenate((Data,line))
                    dataindex += 1
                #print "DataSize = ",Data.shape
                #print "Requested reshape = ",Size[1],'x',Size[0]
                #Data = numpy.reshape(Data, (Size[1],Size[0]))
            elif self.Images[Index].NumDim == 3:
                if Pos == None: Pos = (0, 0, 0)
                if Size == None: Size = (0, 0, 0)
                Size = list(Size)
                sizex, sizey, sizez = self.Images[Index].Dim1, self.Images[Index].Dim2, self.Images[Index].Dim3
                if Size[0] == 0:Size[0] = sizex - Pos[0]
                if Size[1] == 0:Size[1] = sizey - Pos[1]
                if Size[2] == 0:Size[2] = sizez - Pos[2]
                for z in range(Pos[2], Pos[2] + Size[2]):
                    for y in range(Pos[1], Pos[1] + Size[1]):
                        self.File.seek(((((z * sizey + y) * sizex) + Pos[0]) * size_pixel) + self.Images[Index].DataPosition, 0)
                        line = numpy.array(numpy.frombuffer(self.File.read(Size[0] * size_pixel), type_))
                        Data = numpy.concatenate((Data, line))
                Data = numpy.reshape(Data, (Size[2], Size[1], Size[0]))

        if self.SysByteOrder.upper() != self.Images[Index].ByteOrder.upper():
            Data = Data.byteswap()
        if DataType != "":
            Data = self.__SetDataType__ (Data, DataType)
        return Data


    def _GetPixel(self, Index, Position):
        """ Returns double value of the pixel, regardless the format of the array
            Index:      The zero-based index of the image in the file
            Position:   Tuple with the coordinete (x), (x,y) or (x,y,z)
        """
        if Index < 0 or Index >= self.NumImages:
            raise ValueError("EdfFile: Index out of limit")
        if len(Position) != self.Images[Index].NumDim:
            raise ValueError("EdfFile: coordinate with wrong dimension ")

        size_pixel = self.__GetSizeNumpyType__(self.__GetDefaultNumpyType__(self.Images[Index].DataType,
                                                                            index=Index))
        offset = Position[0] * size_pixel
        if self.Images[Index].NumDim > 1:
            size_row = size_pixel * self.Images[Index].Dim1
            offset = offset + (Position[1] * size_row)
            if self.Images[Index].NumDim == 3:
                size_img = size_row * self.Images[Index].Dim2
                offset = offset + (Position[2] * size_img)
        self.File.seek(self.Images[Index].DataPosition + offset, 0)
        Data = numpy.array(numpy.frombuffer(
                self.File.read(size_pixel),
                self.__GetDefaultNumpyType__(self.Images[Index].DataType,
                                             index=Index)))
        if self.SysByteOrder.upper() != self.Images[Index].ByteOrder.upper():
            Data = Data.byteswap()
        Data = self.__SetDataType__ (Data, "DoubleValue")
        return Data[0]


    def GetPixel(self, Index, Position):
        """ Returns double value of the pixel, regardless the format of the array
            Index:      The zero-based index of the image in the file
            Position:   Tuple with the coordinete (x), (x,y) or (x,y,z)
        """
        try:
            self.__makeSureFileIsOpen()
            return self._GetPixel(Index, Position)
        finally:
            self.__makeSureFileIsClosed()


    def GetHeader(self, Index):
        """ Returns dictionary with image header fields.
            Does not include the basic fields (static) defined by data shape,
            type and file position. These are get with GetStaticHeader
            method.
            Index:          The zero-based index of the image in the file
        """
        if Index < 0 or Index >= self.NumImages:
            raise ValueError("Index out of limit")
        #return self.Images[Index].Header
        ret = {}
        for i in self.Images[Index].Header.keys():
            ret[i] = self.Images[Index].Header[i]
        return ret


    def GetStaticHeader(self, Index):
        """ Returns dictionary with static parameters
            Data format and file position dependent information
            (dim1,dim2,size,datatype,byteorder,headerId,Image)
            Index:          The zero-based index of the image in the file
        """
        if Index < 0 or Index >= self.NumImages:
            raise ValueError("Index out of limit")
        #return self.Images[Index].StaticHeader
        ret = {}
        for i in self.Images[Index].StaticHeader.keys():
            ret[i] = self.Images[Index].StaticHeader[i]
        return ret

    def WriteImage(self, *var, **kw):
        try:
            self.__makeSureFileIsOpen()
            return self._WriteImage(*var, **kw)
        finally:
            self.__makeSureFileIsClosed()

    def _WriteImage (self, Header, Data, Append=1, DataType="", ByteOrder=""):
        """ Writes image to the file.
            Header:         Dictionary containing the non-static header
                            information (static information is generated
                            according to position of image and data format
            Append:         If equals to 0, overwrites the file. Otherwise, appends
                            to the end of the file
            DataType:       The data type to be saved to the file:
                                SignedByte
                                UnsignedByte
                                SignedShort
                                UnsignedShort
                                SignedInteger
                                UnsignedInteger
                                SignedLong
                                UnsignedLong
                                FloatValue
                                DoubleValue
                            Default: according to Data array typecode:
                                    1:  SignedByte
                                    b:  UnsignedByte
                                    s:  SignedShort
				    w:  UnsignedShort
                                    i:  SignedInteger
                                    l:  SignedLong
				    u:  UnsignedLong
                                    f:  FloatValue
                                    d:  DoubleValue
            ByteOrder:      Byte order of the data in file:
                                HighByteFirst
                                LowByteFirst
                            Default: system's byte order
        """
        if Append == 0:
            self.File.truncate(0)
            self.Images = []
            self.NumImages = 0
        Index = self.NumImages
        self.NumImages = self.NumImages + 1
        self.Images.append(Image())

        #self.Images[Index].StaticHeader["Dim_1"] = "%d" % Data.shape[1]
        #self.Images[Index].StaticHeader["Dim_2"] = "%d" % Data.shape[0]
        if len(Data.shape) == 1:
            self.Images[Index].Dim1 = Data.shape[0]
            self.Images[Index].StaticHeader["Dim_1"] = "%d" % self.Images[Index].Dim1
            self.Images[Index].Size = (Data.shape[0] * \
                                     self.__GetSizeNumpyType__(Data.dtype))
        elif len(Data.shape) == 2:
            self.Images[Index].Dim1 = Data.shape[1]
            self.Images[Index].Dim2 = Data.shape[0]
            self.Images[Index].StaticHeader["Dim_1"] = "%d" % self.Images[Index].Dim1
            self.Images[Index].StaticHeader["Dim_2"] = "%d" % self.Images[Index].Dim2
            self.Images[Index].Size = (Data.shape[0] * Data.shape[1] * \
                                     self.__GetSizeNumpyType__(Data.dtype))
            self.Images[Index].NumDim = 2
        elif len(Data.shape) == 3:
            self.Images[Index].Dim1 = Data.shape[2]
            self.Images[Index].Dim2 = Data.shape[1]
            self.Images[Index].Dim3 = Data.shape[0]
            self.Images[Index].StaticHeader["Dim_1"] = "%d" % self.Images[Index].Dim1
            self.Images[Index].StaticHeader["Dim_2"] = "%d" % self.Images[Index].Dim2
            self.Images[Index].StaticHeader["Dim_3"] = "%d" % self.Images[Index].Dim3
            self.Images[Index].Size = (Data.shape[0] * Data.shape[1] * Data.shape[2] * \
                                     self.__GetSizeNumpyType__(Data.dtype))
            self.Images[Index].NumDim = 3
        elif len(Data.shape) > 3:
            raise TypeError("EdfFile: Data dimension not suported")


        if DataType == "":
            self.Images[Index].DataType = self.__GetDefaultEdfType__(Data.dtype)
        else:
            self.Images[Index].DataType = DataType
            Data = self.__SetDataType__ (Data, DataType)

        if ByteOrder == "":
            self.Images[Index].ByteOrder = self.SysByteOrder
        else:
            self.Images[Index].ByteOrder = ByteOrder

        self.Images[Index].StaticHeader["Size"] = "%d" % self.Images[Index].Size
        self.Images[Index].StaticHeader["Image"] = Index + 1
        self.Images[Index].StaticHeader["HeaderID"] = "EH:%06d:000000:000000" % self.Images[Index].StaticHeader["Image"]
        self.Images[Index].StaticHeader["ByteOrder"] = self.Images[Index].ByteOrder
        self.Images[Index].StaticHeader["DataType"] = self.Images[Index].DataType


        self.Images[Index].Header = {}
        self.File.seek(0, 2)
        StrHeader = "{\n"
        for i in STATIC_HEADER_ELEMENTS:
            if i in self.Images[Index].StaticHeader.keys():
                StrHeader = StrHeader + ("%s = %s ;\n" % (i , self.Images[Index].StaticHeader[i]))
        for i in Header.keys():
            StrHeader = StrHeader + ("%s = %s ;\n" % (i, Header[i]))
            self.Images[Index].Header[i] = Header[i]
        newsize = (((len(StrHeader) + 1) // HEADER_BLOCK_SIZE) + 1) * HEADER_BLOCK_SIZE - 2
        newsize = int(newsize)
        StrHeader = StrHeader.ljust(newsize)
        StrHeader = StrHeader + "}\n"

        self.Images[Index].HeaderPosition = self.File.tell()
        self.File.write(StrHeader.encode())
        self.Images[Index].DataPosition = self.File.tell()

        #if self.Images[Index].StaticHeader["ByteOrder"] != self.SysByteOrder:
        if self.Images[Index].ByteOrder.upper() != self.SysByteOrder.upper():
            self.File.write((Data.byteswap()).tostring())
        else:
            self.File.write(Data.tostring())



    ############################################################################
    #Internal Methods

    def __makeSureFileIsOpen(self):
        _logger.debug("Making sure file is open")
        if not self.__ownedOpen:
            return
        if self.ADSC or self.MARCCD or self.PILATUS_CBF or self.SPE:
            _logger.debug("Special case. Image is buffered")
            return
        if self.File in [0, None]:
            _logger.debug("File is None")
        elif self.File.closed:
            _logger.debug("Reopening closed file")
            accessMode = self.File.mode
            fileName = self.File.name
            newFile = open(fileName, accessMode)
            self.File  = newFile
        return

    def __makeSureFileIsClosed(self):
        _logger.debug("Making sure file is closed")
        if not self.__ownedOpen:
            return
        if self.ADSC or self.MARCCD or self.PILATUS_CBF or self.SPE:
            _logger.debug("Special case. Image is buffered")
            return
        if self.File in [0, None]:
            _logger.debug("File is None")
        elif not self.File.closed:
            _logger.debug("Closing file")
            self.File.close()
        return


    def __GetDefaultNumpyType__(self, EdfType, index=None):
        """ Internal method: returns NumPy type according to Edf type
        """
        return self.GetDefaultNumpyType(EdfType, index)

    def __GetDefaultEdfType__(self, NumpyType):
        """ Internal method: returns Edf type according Numpy type
        """
        if   NumpyType in ["b", numpy.int8]:            return "SignedByte"
        elif NumpyType in ["B", numpy.uint8]:            return "UnsignedByte"
        elif NumpyType in ["h", numpy.int16]:            return "SignedShort"
        elif NumpyType in ["H", numpy.uint16]:            return "UnsignedShort"
        elif NumpyType in ["i", numpy.int32]:            return "SignedInteger"
        elif NumpyType in ["I", numpy.uint32]:            return "UnsignedInteger"
        elif NumpyType == "l":
            if sys.platform == 'linux2':
                return "Signed64"
            else:
                return "SignedLong"
        elif NumpyType == "L":
            if sys.platform == 'linux2':
                return "Unsigned64"
            else:
                return "UnsignedLong"
        elif NumpyType == numpy.int64:
            return "Signed64"
        elif NumpyType == numpy.uint64:
            return "Unsigned64"
        elif NumpyType in ["f", numpy.float32]:
            return "FloatValue"
        elif NumpyType in ["d", numpy.float64]:
            return "DoubleValue"
        else:
            raise TypeError("unknown NumpyType %s" % NumpyType)


    def __GetSizeNumpyType__(self, NumpyType):
        """ Internal method: returns size of NumPy's Array Types
        """
        if   NumpyType in ["b", numpy.int8]:  return 1
        elif NumpyType in ["B", numpy.uint8]:  return 1
        elif NumpyType in ["h", numpy.int16]:  return 2
        elif NumpyType in ["H", numpy.uint16]:  return 2
        elif NumpyType in ["i", numpy.int32]:  return 4
        elif NumpyType in ["I", numpy.uint32]:  return 4
        elif NumpyType == "l":
            if sys.platform == 'linux2':
                return 8    #64 bit
            else:
                return 4    #32 bit
        elif NumpyType == "L":
            if sys.platform == 'linux2':
                return 8    #64 bit
            else:
                return 4    #32 bit
        elif NumpyType in ["f", numpy.float32]: return 4
        elif NumpyType in ["d", numpy.float64]: return 8
        elif NumpyType == "Q":            return 8 #unsigned 64 in 32 bit
        elif NumpyType == "q":            return 8 #signed 64 in 32 bit
        elif NumpyType == numpy.uint64:   return 8
        elif NumpyType == numpy.int64:    return 8
        else:
            raise TypeError("unknown NumpyType %s" % NumpyType)


    def __SetDataType__ (self, Array, DataType):
        """ Internal method: array type convertion
        """
        # AVOID problems not using FromEdfType= Array.dtype.char
        FromEdfType = Array.dtype
        ToEdfType = self.__GetDefaultNumpyType__(DataType)
        if ToEdfType != FromEdfType:
            aux = Array.astype(self.__GetDefaultNumpyType__(DataType))
            return aux
        return Array

    def __del__(self):
        try:
            self.__makeSureFileIsClosed()
        except:
            pass

    def GetDefaultNumpyType(self, EdfType, index=None):
        """ Returns NumPy type according Edf type
        """
        if index is None:return GetDefaultNumpyType(EdfType)
        EdfType = EdfType.upper()
        if EdfType in ['SIGNED64']  :return numpy.int64
        if EdfType in ['UNSIGNED64']:return numpy.uint64
        if EdfType in ["SIGNEDLONG", "UNSIGNEDLONG"]:
            dim1 = 1
            dim2 = 1
            dim3 = 1
            if hasattr(self.Images[index], "Dim1"):
                dim1 = self.Images[index].Dim1
                if hasattr(self.Images[index], "Dim2"):
                    dim2 = self.Images[index].Dim2
                    if dim2 <= 0: dim2 = 1
                    if hasattr(self.Images[index], "Dim3"):
                        dim3 = self.Images[index].Dim3
                        if dim3 <= 0: dim3 = 1
                if hasattr(self.Images[index], "Size"):
                    size = self.Images[index].Size
                    if size / (dim1 * dim2 * dim3) == 8:
                        if EdfType == "UNSIGNEDLONG":
                            return numpy.uint64
                        else:
                            return numpy.int64
            if EdfType == "UNSIGNEDLONG":
                return numpy.uint32
            else:
                return numpy.int32

        return GetDefaultNumpyType(EdfType)


def GetDefaultNumpyType(EdfType):
    """ Returns NumPy type according Edf type
    """
    EdfType = EdfType.upper()
    if   EdfType == "SIGNEDBYTE":       return numpy.int8   # "b"
    elif EdfType == "UNSIGNEDBYTE":     return numpy.uint8  # "B"
    elif EdfType == "SIGNEDSHORT":      return numpy.int16  # "h"
    elif EdfType == "UNSIGNEDSHORT":    return numpy.uint16 # "H"
    elif EdfType == "SIGNEDINTEGER":    return numpy.int32  # "i"
    elif EdfType == "UNSIGNEDINTEGER":  return numpy.uint32 # "I"
    elif EdfType == "SIGNEDLONG":       return numpy.int32  # "i" #ESRF acquisition is made in 32bit
    elif EdfType == "UNSIGNEDLONG":     return numpy.uint32 # "I" #ESRF acquisition is made in 32bit
    elif EdfType == "SIGNED64":         return numpy.int64  # "l"
    elif EdfType == "UNSIGNED64":       return numpy.uint64 # "L"
    elif EdfType == "FLOATVALUE":       return numpy.float32 # "f"
    elif EdfType == "FLOAT":            return numpy.float32 # "f"
    elif EdfType == "DOUBLEVALUE":      return numpy.float64 # "d"
    else: raise TypeError("unknown EdfType %s" % EdfType)


def SetDictCase(Dict, Case, Flag):
    """ Returns dictionary with keys and/or values converted into upper or lowercase
        Dict:   input dictionary
        Case:   LOWER_CASE, UPPER_CASE
        Flag:   KEYS, VALUES or KEYS | VALUES
    """
    newdict = {}
    for i in Dict.keys():
        newkey = i
        newvalue = Dict[i]
        if Flag & KEYS:
            if Case == LOWER_CASE:  newkey = newkey.lower()
            else:                   newkey = newkey.upper()
        if Flag & VALUES:
            if Case == LOWER_CASE:  newvalue = newvalue.lower()
            else:                   newvalue = newvalue.upper()
        newdict[newkey] = newvalue
    return newdict


def GetRegion(Arr, Pos, Size):
    """Returns array with refion of Arr.
       Arr must be 1d, 2d or 3d
       Pos and Size are tuples in the format (x) or (x,y) or (x,y,z)
       Both parameters must have the same size as the dimention of Arr
    """
    Dim = len(Arr.shape)
    if len(Pos) != Dim:  return None
    if len(Size) != Dim: return None

    if (Dim == 1):
        SizeX = Size[0]
        if SizeX == 0: SizeX = Arr.shape[0] - Pos[0]
        ArrRet = numpy.take(Arr, range(Pos[0], Pos[0] + SizeX))
    elif (Dim == 2):
        SizeX = Size[0]
        SizeY = Size[1]
        if SizeX == 0: SizeX = Arr.shape[1] - Pos[0]
        if SizeY == 0: SizeY = Arr.shape[0] - Pos[1]
        ArrRet = numpy.take(Arr, range(Pos[1], Pos[1] + SizeY))
        ArrRet = numpy.take(ArrRet, range(Pos[0], Pos[0] + SizeX), 1)
    elif (Dim == 3):
        SizeX = Size[0]
        SizeY = Size[1]
        SizeZ = Size[2]
        if SizeX == 0: SizeX = Arr.shape[2] - Pos[0]
        if SizeY == 0: SizeX = Arr.shape[1] - Pos[1]
        if SizeZ == 0: SizeZ = Arr.shape[0] - Pos[2]
        ArrRet = numpy.take(Arr, range(Pos[2], Pos[2] + SizeZ))
        ArrRet = numpy.take(ArrRet, range(Pos[1], Pos[1] + SizeY), 1)
        ArrRet = numpy.take(ArrRet, range(Pos[0], Pos[0] + SizeX), 2)
    else:
        ArrRet = None
    return ArrRet

#EXAMPLE CODE:
if __name__ == "__main__":
    if 1:
#        import os
        a = numpy.zeros((5, 10))
        for i in range(5):
            for j in range(10):
                a[i, j] = 10 * i + j
        edf = EdfFile("armando.edf", access="ab+")
        edf.WriteImage({}, a)
        del edf #force to close the file
        inp = EdfFile("armando.edf")
        b = inp.GetData(0)
        out = EdfFile("armando2.edf")
        out.WriteImage({}, b)
        del out #force to close the file
        inp2 = EdfFile("armando2.edf")
        c = inp2.GetData(0)
        print("A SHAPE = ", a.shape)
        print("B SHAPE = ", b.shape)
        print("C SHAPE = ", c.shape)
        for i in range(5):
            print("A", a[i, :])
            print("B", b[i, :])
            print("C", c[i, :])

        x = numpy.arange(100)
        x.shape = 5, 20
        for item in ["SignedByte", "UnsignedByte",
                     "SignedShort", "UnsignedShort",
                     "SignedLong", "UnsignedLong",
                     "Signed64", "Unsigned64",
                     "FloatValue", "DoubleValue"]:
            fname = item + ".edf"
            if os.path.exists(fname):
                os.remove(fname)
            towrite = EdfFile(fname)
            towrite.WriteImage({}, x, DataType=item, Append=0)
        sys.exit(0)

    #Creates object based on file exe.edf
    exe = EdfFile("images/test_image.edf")
    x = EdfFile("images/test_getdata.edf")
    #Gets unsigned short data, storing in an signed long
    arr = exe.GetData(0, Pos=(100, 200), Size=(200, 400))
    x.WriteImage({}, arr, 0)

    arr = exe.GetData(0, Pos=(100, 200))
    x.WriteImage({}, arr)

    arr = exe.GetData(0, Size=(200, 400))
    x.WriteImage({}, arr)

    arr = exe.GetData(0)
    x.WriteImage({}, arr)

    sys.exit()

    #Creates object based on file exe.edf
    exe = EdfFile("images/.edf")

    #Creates long array , filled with 0xFFFFFFFF(-1)
    la = numpy.zeros((100, 100))
    la = la - 1

    #Creates a short array, filled with 0xFFFF
    sa = numpy.zeros((100, 100))
    sa = sa + 0xFFFF
    sa = sa.astype("s")

    #Writes long array, initializing file (append=0)
    exe.WriteImage({}, la, 0, "")

    #Appends short array with new header items
    exe.WriteImage({'Name': 'Alexandre', 'Date': '16/07/2001'}, sa)

    #Appends short array, in Edf type unsigned
    exe.WriteImage({}, sa, DataType="UnsignedShort")

    #Appends short array, in Edf type unsigned
    exe.WriteImage({}, sa, DataType="UnsignedLong")

    #Appends long array as a double, considering unsigned
    exe.WriteImage({}, la, DataType="DoubleValue", WriteAsUnsigened=1)

    #Gets unsigned short data, storing in an signed long
    ushort = exe.GetData(2, "SignedLong")

    #Makes an operation
    ushort = ushort - 0x10

    #Saves Result as signed long
    exe.WriteImage({}, ushort)

    #Saves in the original format (unsigned short)
    OldHeader = exe.GetStaticHeader(2)
    exe.WriteImage({}, ushort, 1, OldHeader["DataType"])
<|MERGE_RESOLUTION|>--- conflicted
+++ resolved
@@ -705,17 +705,10 @@
 
         else:
             if fastedf:
-<<<<<<< HEAD
-                print("I could not use fast routines")
+                _logger.info("I could not use fast routines")
             type_ = self.__GetDefaultNumpyType__(self.Images[Index].DataType, index=Index)
             size_pixel = self.__GetSizeNumpyType__(type_)
             Data = numpy.array([], type_)
-=======
-                _logger.info("I could not use fast routines")
-            type = self.__GetDefaultNumpyType__(self.Images[Index].DataType, index=Index)
-            size_pixel = self.__GetSizeNumpyType__(type)
-            Data = numpy.array([], type)
->>>>>>> c1eee570
             if self.Images[Index].NumDim == 1:
                 if Pos == None: Pos = (0,)
                 if Size == None: Size = (0,)
