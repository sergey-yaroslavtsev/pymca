--- conflicted
+++ resolved
@@ -325,13 +325,9 @@
         except (MemoryError, ValueError):
             # some versions report ValueError instead of MemoryError
             if (nFiles == 1) and (len(shape) == 3):
-<<<<<<< HEAD
-                print("Attempting dynamic loading")
+                _logger.warning("Attempting dynamic loading")
                 if mSelection is not None:
-                    print("Ignoring monitor")
-=======
-                _logger.warning("Attempting dynamic loading")
->>>>>>> c1eee570
+                    _logger.warning("Ignoring monitor")
                 self.data = yDataset
                 if mSelection is not None:
                     mdtype = tmpHdf[mpath].dtype
